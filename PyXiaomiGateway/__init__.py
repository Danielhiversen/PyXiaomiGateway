"""Library to handle connection with Xiaomi Gateway"""
import socket
import json
import logging
import platform
import struct
from collections import defaultdict
from threading import Thread
from cryptography.hazmat.primitives.ciphers import Cipher, algorithms, modes
from cryptography.hazmat.backends import default_backend

_LOGGER = logging.getLogger(__name__)


class PyXiaomiGateway(object):
    """PyXiami."""
    MULTICAST_ADDRESS = '224.0.0.50'
    MULTICAST_PORT = 9898
    GATEWAY_DISCOVERY_PORT = 4321
    SOCKET_BUFSIZE = 1024

    gateways = defaultdict(list)

    def __init__(self, callback_func, gateways_config, interface):

        self.callback_func = callback_func
        self._listening = False
        self._mcastsocket = None
        self._socket = socket.socket(socket.AF_INET, socket.SOCK_DGRAM)

        if interface != 'any':
            self._socket.bind((interface, 0))

        self._threads = []
        self._gateways_config = gateways_config
        self._interface = interface

    # pylint: disable=too-many-branches
    def discover_gateways(self):
        """Discover gateways using multicast"""

        _socket = socket.socket(socket.AF_INET, socket.SOCK_DGRAM)
        _socket.settimeout(5.0)
        if self._interface != 'any':
            _socket.bind((self._interface, 0))

        for gateway in self._gateways_config:
            host = gateway.get('host')
            port = gateway.get('port')
            sid = gateway.get('sid')
            key = gateway.get('key')

            if not (host and port and sid):
                continue

            try:
                ip_address = socket.gethostbyname(host)
                _LOGGER.info(
                    'Xiaomi Gateway %s configured at IP %s:%s',
                    sid, ip_address, port)

                self.gateways[ip_address] = XiaomiGateway(
                    ip_address, port, sid, key, self._socket)
            except OSError as error:
                _LOGGER.error(
                    "Could not resolve %s: %s", host, error)

        try:
            _socket.sendto('{"cmd":"whois"}'.encode(),
                           (self.MULTICAST_ADDRESS, self.GATEWAY_DISCOVERY_PORT))

            while True:
                data, _ = _socket.recvfrom(1024)
                if len(data) is None:
                    continue

                resp = json.loads(data.decode())
                if resp["cmd"] != 'iam':
                    _LOGGER.error("Response does not match return cmd")
                    continue

                if resp["model"] != 'gateway':
                    _LOGGER.error("Response must be gateway model")
                    continue

                ip_add = resp["ip"]
                if ip_add in self.gateways:
                    continue

                gateway_key = ''
                for gateway in self._gateways_config:
                    sid = gateway['sid']
                    key = gateway['key']
                    if sid is None or sid == resp["sid"]:
                        gateway_key = key

                sid = resp["sid"]
                port = resp["port"]

                _LOGGER.info('Xiaomi Gateway %s found at IP %s', sid, ip_add)

                self.gateways[ip_add] = XiaomiGateway(ip_add, port, sid, gateway_key, self._socket)

        except socket.timeout:
            _LOGGER.info("Gateway discovery finished in 5 seconds")
            _socket.close()

    def _create_mcast_socket(self):
        sock = socket.socket(socket.AF_INET, socket.SOCK_DGRAM, socket.IPPROTO_UDP)
        sock.setsockopt(socket.SOL_SOCKET, socket.SO_REUSEADDR, 1)

        if self._interface != 'any':
            if platform.system() != "Windows":
                sock.bind((self.MULTICAST_ADDRESS, self.MULTICAST_PORT))
            else:
                sock.bind((self._interface, self.MULTICAST_PORT))

            mreq = socket.inet_aton(self.MULTICAST_ADDRESS) + socket.inet_aton(self._interface)
        else:
            if platform.system() != "Windows":
                sock.bind((self.MULTICAST_ADDRESS, self.MULTICAST_PORT))
            else:
                sock.bind(('', self.MULTICAST_PORT))
            mreq = struct.pack("4sl", socket.inet_aton(self.MULTICAST_ADDRESS), socket.INADDR_ANY)

        sock.setsockopt(socket.IPPROTO_IP, socket.IP_ADD_MEMBERSHIP, mreq)
        return sock

    def listen(self):
        """Start listening."""

        _LOGGER.info('Creating Multicast Socket')
        self._mcastsocket = self._create_mcast_socket()
        self._listening = True
        thread = Thread(target=self._listen_to_msg, args=())
        self._threads.append(thread)
        thread.daemon = True
        thread.start()

    def stop_listen(self):
        """Stop listening."""
        self._listening = False

        if self._socket is not None:
            _LOGGER.info('Closing socket')
            self._socket.close()
            self._socket = None

        if self._mcastsocket is not None:
            _LOGGER.info('Closing multisocket')
            self._mcastsocket.close()
            self._mcastsocket = None

        for thread in self._threads:
            thread.join()

    def _listen_to_msg(self):
        while self._listening:
            if self._mcastsocket is None:
                continue
            data, (ip_add, _) = self._mcastsocket.recvfrom(self.SOCKET_BUFSIZE)
            try:
                data = json.loads(data.decode("ascii"))
                gateway = self.gateways.get(ip_add)
                if gateway is None:
                    _LOGGER.error('Unknown gateway ip %s', ip_add)
                    continue

                cmd = data['cmd']
                if cmd == 'heartbeat' and data['model'] == 'gateway':
                    gateway.token = data['token']
                elif cmd == 'report' or cmd == 'heartbeat':
                    _LOGGER.debug('MCAST (%s) << %s', cmd, data)

                    if cmd == 'heartbeat' and data['model'] in ['motion', 'sensor_motion.aq2']:
                        _LOGGER.debug(
                            'Skipping heartbeat of the motion sensor.'
                            ' It can introduce an incorrect state because of a firmware bug.')
                    else:
                        self.callback_func(gateway.push_data, data)
                else:
                    _LOGGER.error('Unknown multicast data: %s', data)
            # pylint: disable=broad-except
            except Exception:
                _LOGGER.error('Cannot process multicast message: %s', data)
                continue


# pylint: disable=too-many-instance-attributes
class XiaomiGateway(object):
    """Xiaomi Gateway Component"""

    # pylint: disable=too-many-arguments
    def __init__(self, ip_adress, port, sid, key, sock):

        self.ip_adress = ip_adress
        self.port = int(port)
        self.sid = sid
        self.key = key
        self.devices = defaultdict(list)
        self.callbacks = defaultdict(list)
        self.token = None
        self._socket = sock

        trycount = 5
        for _ in range(trycount):
            _LOGGER.info('Discovering Xiaomi Devices')
            if self._discover_devices():
                break

    def _discover_devices(self):

        cmd = '{"cmd" : "get_id_list"}'
        resp = self._send_cmd(cmd, "get_id_list_ack")
        if resp is None or "token" not in resp or "data" not in resp:
            return False
        self.token = resp['token']
        sids = json.loads(resp["data"])
        sids.append(self.sid)

        _LOGGER.info('Found %s devices', len(sids))

        device_types = {
            'sensor': ['sensor_ht', 'gateway', 'weather.v1', 'sensor_motion.aq2'],
            'binary_sensor': ['magnet', 'sensor_magnet.aq2', 'motion', 'sensor_motion.aq2', 'switch',
                              'sensor_switch.aq2', 'sensor_switch.aq3', '86sw1', '86sw2', 'cube', 'smoke', 'natgas',
                              'sensor_wleak.aq1'],
            'switch': ['plug', 'ctrl_neutral1', 'ctrl_neutral2', 'ctrl_ln1', 'ctrl_ln2', '86plug'],
            'light': ['gateway'],
            'cover': ['curtain']}

        for sid in sids:
            cmd = '{"cmd":"read","sid":"' + sid + '"}'
            resp = self._send_cmd(cmd, "read_ack")
            if resp is None:
                continue
            data = json.loads(resp["data"])
            if "error" in data:
                _LOGGER.error("Not a valid device. Check the mac adress and update the firmware.")
                continue

            model = resp["model"]
            supported = False

            for device_type in device_types:
                if model in device_types[device_type]:
                    supported = True
                    xiaomi_device = {
                        "model": model,
                        "sid": resp["sid"],
                        "short_id": resp["short_id"],
                        "data": data}
                    self.devices[device_type].append(xiaomi_device)
                    _LOGGER.debug('Registering device %s, %s as: %s', sid, model, device_type)

            if not supported:
                _LOGGER.error('Unsupported device found! Please create an issue at '
                              'https://github.com/Danielhiversen/PyXiaomiGateway/issues '
                              'and provide the following data: %s', resp)
                continue
        return True

    def _send_cmd(self, cmd, rtn_cmd):
        try:
            self._socket.settimeout(10.0)
            _LOGGER.debug(">> %s", cmd.encode())
            self._socket.sendto(cmd.encode(), (self.ip_adress, self.port))
            data, _ = self._socket.recvfrom(1024)
        except socket.timeout:
            _LOGGER.error("Cannot connect to Gateway")
            return None
        if data is None:
            _LOGGER.error("No response from Gateway")
            return None
        resp = json.loads(data.decode())
        _LOGGER.debug("<< %s", resp)
        if resp['cmd'] != rtn_cmd:
            _LOGGER.error("Non matching response. Expecting %s, but got %s", rtn_cmd, resp['cmd'])
            return None
        return resp

    def write_to_hub(self, sid, **kwargs):
        """Send data to gateway to turn on / off device"""
        if self.key is None:
            _LOGGER.error('Gateway Key is not provided. Can not send commands to the gateway.')
            return False
        data = {}
        for key in kwargs:
            data[key] = kwargs[key]
        if not self.token:
            _LOGGER.debug('Gateway Token was not obtained yet. Cannot send commands to the gateway.')
            return False
        data['key'] = self._get_key()
        cmd = dict()
        cmd['cmd'] = 'write'
        cmd['sid'] = sid
        cmd['data'] = data
        cmd = json.dumps(cmd)
        resp = self._send_cmd(cmd, "write_ack")
        if _validate_data(resp):
            return True

        if (data is None or 'data' not in data or
                'error' not in data['data'] or
                'Invalid key' not in data['data']['error']):
<<<<<<< HEAD
=======
            return False
>>>>>>> bd7db1f6

        # If 'invalid key' message we ask for a new token
        resp = self._send_cmd('{"cmd" : "get_id_list"}', "get_id_list_ack")
        if resp is None or "token" not in resp:
            return False
        self.token = resp['token']
        resp = self._send_cmd(cmd, "write_ack")
        return _validate_data(resp)

    def get_from_hub(self, sid):
        """Get data from gateway"""
        cmd = '{ "cmd":"read","sid":"' + sid + '"}'
        resp = self._send_cmd(cmd, "read_ack")
        return self.push_data(resp)

    def push_data(self, data):
        """Push data broadcasted from gateway to device"""
        if not _validate_data(data):
            return False
        jdata = json.loads(data['data'])
        if jdata is None:
            return False
        sid = data['sid']
        for func in self.callbacks[sid]:
            func(jdata)
        return True

    def _get_key(self):
        """Get key using token from gateway"""
        init_vector = bytes(bytearray.fromhex('17996d093d28ddb3ba695a2e6f58562e'))
        encryptor = Cipher(algorithms.AES(self.key.encode()), modes.CBC(init_vector),
                           backend=default_backend()).encryptor()
        ciphertext = encryptor.update(self.token.encode()) + encryptor.finalize()
        if isinstance(ciphertext, str):  # For Python 2 compatibility
            return ''.join('{:02x}'.format(ord(x)) for x in ciphertext)
        return ''.join('{:02x}'.format(x) for x in ciphertext)


def _validate_data(data):
    if data is None or "data" not in data:
        _LOGGER.error('No data in response from hub %s', data)
        return False
    if 'error' in data['data']:
        _LOGGER.error('Got error element in data %s', data['data'])
        return False
    return True<|MERGE_RESOLUTION|>--- conflicted
+++ resolved
@@ -303,10 +303,7 @@
         if (data is None or 'data' not in data or
                 'error' not in data['data'] or
                 'Invalid key' not in data['data']['error']):
-<<<<<<< HEAD
-=======
-            return False
->>>>>>> bd7db1f6
+            return False
 
         # If 'invalid key' message we ask for a new token
         resp = self._send_cmd('{"cmd" : "get_id_list"}', "get_id_list_ack")
@@ -340,8 +337,6 @@
         encryptor = Cipher(algorithms.AES(self.key.encode()), modes.CBC(init_vector),
                            backend=default_backend()).encryptor()
         ciphertext = encryptor.update(self.token.encode()) + encryptor.finalize()
-        if isinstance(ciphertext, str):  # For Python 2 compatibility
-            return ''.join('{:02x}'.format(ord(x)) for x in ciphertext)
         return ''.join('{:02x}'.format(x) for x in ciphertext)
 
 
