from setuptools import setup

setup(
    name = 'PyXiaomiGateway',
    packages = ['PyXiaomiGateway'],
<<<<<<< HEAD
    install_requires=['cryptography==2.1.1'],
    version = '0.6.0',
    description = 'A library to communicate with the Xiaomi Gateway',
=======
    install_requires=['pyCrypto==2.6.1'],
    version = '0.5.3',
    description = 'a library to communicate with the Xiaomi Gateway',
>>>>>>> 61367330
    author='Daniel Hoyer Iversen',
    url='https://github.com/Danielhiversen/PyXiaomiGateway/',
    classifiers=[
        'Development Status :: 3 - Alpha',
        'Environment :: Other Environment',
        'Intended Audience :: Developers',
        'Operating System :: OS Independent',
        'Programming Language :: Python',
        'Topic :: Home Automation',
        'Topic :: Software Development :: Libraries :: Python Modules'
        ]
)<|MERGE_RESOLUTION|>--- conflicted
+++ resolved
@@ -3,15 +3,9 @@
 setup(
     name = 'PyXiaomiGateway',
     packages = ['PyXiaomiGateway'],
-<<<<<<< HEAD
     install_requires=['cryptography==2.1.1'],
     version = '0.6.0',
     description = 'A library to communicate with the Xiaomi Gateway',
-=======
-    install_requires=['pyCrypto==2.6.1'],
-    version = '0.5.3',
-    description = 'a library to communicate with the Xiaomi Gateway',
->>>>>>> 61367330
     author='Daniel Hoyer Iversen',
     url='https://github.com/Danielhiversen/PyXiaomiGateway/',
     classifiers=[
